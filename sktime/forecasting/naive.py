--- conflicted
+++ resolved
@@ -105,15 +105,9 @@
                              f"one of: {allowed_strategies}.")
 
         # check window length
-<<<<<<< HEAD
-        if self.window_length_ > len(self.oh):
+        if self.window_length_ > len(self._y):
             param = "sp" if self.strategy == "last" and self.sp != 1 \
                 else "window_length_"
-=======
-        if self.window_length_ > len(self._y):
-            param = "sp" if self.strategy == "seasonal_last" else \
-                "window_length_"
->>>>>>> 5ef882d0
             raise ValueError(
                 f"The {param}: {self.window_length_} is larger than "
                 f"the training series.")
